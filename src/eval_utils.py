--- conflicted
+++ resolved
@@ -21,11 +21,6 @@
 #         elif tag.startswith("I-") and start_idx is not None and entity_type != tag[2:]:
 #             print('Intermediary tag is not the same!')
 #     return boundaries
-<<<<<<< HEAD
-
-
-=======
->>>>>>> 0327ca6a
 def extract_boundaries_with_types(tags):
     """
     Extracts boundaries with entity types based on specified rules for sentence boundaries.
@@ -57,7 +52,6 @@
 
         if start_idx is None:
             # Begin a new boundary
-<<<<<<< HEAD
             start_idx = idx
             current_entity_type = entity_type
 
@@ -67,17 +61,6 @@
             start_idx = idx
             current_entity_type = entity_type
 
-=======
-            start_idx = idx
-            current_entity_type = entity_type
-
-        elif entity_type != current_entity_type:
-            # Different entity type encountered, close current boundary and start new
-            boundaries.append((start_idx, idx - 1, current_entity_type))
-            start_idx = idx
-            current_entity_type = entity_type
-
->>>>>>> 0327ca6a
         elif prefix == "B":
             # B tag appears; start new boundary
             if start_idx is not None:
